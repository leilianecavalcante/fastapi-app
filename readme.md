--- conflicted
+++ resolved
@@ -363,7 +363,8 @@
 
 Parabéns! Você configurou com sucesso um pipeline CI/CD completo com GitOps.
 
-<<<<<<< HEAD
+
+
 ## 👨‍💻 Autor
 
 **Leeh Cavalcante**
@@ -375,7 +376,4 @@
 ## 📄 Licença
 
 Distribuído sob a licença MIT. Veja LICENSE para mais informações.
-   esse é meu readme vou te mandar algumas coisas e a gente faz algumas alterações juntas
-=======
-
->>>>>>> 7fbdcf3f
+   esse é meu readme vou te mandar algumas coisas e a gente faz algumas alterações juntas